# ChatGPT + Enterprise data with Azure OpenAI and Cognitive Search

## Table of Contents

- [Features](#features)
- [Azure account requirements](#azure-account-requirements)
- [Azure deployment](#azure-deployment)
  - [Cost estimation](#cost-estimation)
  - [Project setup](#project-setup)
    - [GitHub Codespaces](#github-codespaces)
    - [VS Code Remote Containers](#vs-code-remote-containers)
    - [Local environment](#local-environment)
  - [Deploying from scratch](#deploying-from-scratch)
  - [Deploying with existing Azure resources](#deploying-with-existing-azure-resources)
  - [Deploying again](#deploying-again)
- [Sharing environments](#sharing-environments)
- [Enabling optional features](#enabling-optional-features)
  - [Enabling Application Insights](#enabling-application-insights)
  - [Enabling authentication](#enabling-authentication)
- [Using the app](#using-the-app)
- [Running locally](#running-locally)
- [Productionizing](#productionizing)
- [Resources](#resources)
  - [Note](#note)
  - [FAQ](#faq)
  - [Troubleshooting](#troubleshooting)

[![Open in GitHub Codespaces](https://img.shields.io/static/v1?style=for-the-badge&label=GitHub+Codespaces&message=Open&color=brightgreen&logo=github)](https://github.com/codespaces/new?hide_repo_select=true&ref=main&repo=599293758&machine=standardLinux32gb&devcontainer_path=.devcontainer%2Fdevcontainer.json&location=WestUs2)
[![Open in Remote - Containers](https://img.shields.io/static/v1?style=for-the-badge&label=Remote%20-%20Containers&message=Open&color=blue&logo=visualstudiocode)](https://vscode.dev/redirect?url=vscode://ms-vscode-remote.remote-containers/cloneInVolume?url=https://github.com/azure-samples/azure-search-openai-demo)

This sample demonstrates a few approaches for creating ChatGPT-like experiences over your own data using the Retrieval Augmented Generation pattern. It uses Azure OpenAI Service to access the ChatGPT model (gpt-35-turbo), and Azure Cognitive Search for data indexing and retrieval.

The repo includes sample data so it's ready to try end to end. In this sample application we use a fictitious company called Contoso Electronics, and the experience allows its employees to ask questions about the benefits, internal policies, as well as job descriptions and roles.

![RAG Architecture](docs/appcomponents.png)

## Features

* Chat and Q&A interfaces
* Explores various options to help users evaluate the trustworthiness of responses with citations, tracking of source content, etc.
* Shows possible approaches for data preparation, prompt construction, and orchestration of interaction between model (ChatGPT) and retriever (Cognitive Search)
* Settings directly in the UX to tweak the behavior and experiment with options
* Optional performance tracing and monitoring with Application Insights

![Chat screen](docs/chatscreen.png)

## Azure account requirements

**IMPORTANT:** In order to deploy and run this example, you'll need:

* **Azure account**. If you're new to Azure, [get an Azure account for free](https://azure.microsoft.com/free/cognitive-search/) and you'll get some free Azure credits to get started.
* **Azure subscription with access enabled for the Azure OpenAI service**. You can request access with [this form](https://aka.ms/oaiapply).
* **Azure account permissions**: Your Azure account must have `Microsoft.Authorization/roleAssignments/write` permissions, such as [Role Based Access Control Administrator](https://learn.microsoft.com/azure/role-based-access-control/built-in-roles#role-based-access-control-administrator-preview), [User Access Administrator](https://learn.microsoft.com/azure/role-based-access-control/built-in-roles#user-access-administrator), or [Owner](https://learn.microsoft.com/azure/role-based-access-control/built-in-roles#owner).

## Azure deployment

### Cost estimation

Pricing varies per region and usage, so it isn't possible to predict exact costs for your usage.
However, you can try the [Azure pricing calculator](https://azure.com/e/8ffbe5b1919c4c72aed89b022294df76) for the resources below.

- Azure App Service: Basic Tier with 1 CPU core, 1.75 GB RAM. Pricing per hour. [Pricing](https://azure.microsoft.com/pricing/details/app-service/linux/)
- Azure OpenAI: Standard tier, ChatGPT and Ada models. Pricing per 1K tokens used, and at least 1K tokens are used per question. [Pricing](https://azure.microsoft.com/en-us/pricing/details/cognitive-services/openai-service/)
- Form Recognizer: SO (Standard) tier using pre-built layout. Pricing per document page, sample documents have 261 pages total. [Pricing](https://azure.microsoft.com/pricing/details/form-recognizer/)
- Azure Cognitive Search: Standard tier, 1 replica, free level of semantic search. Pricing per hour.[Pricing](https://azure.microsoft.com/pricing/details/search/)
- Azure Blob Storage: Standard tier with ZRS (Zone-redundant storage). Pricing per storage and read operations. [Pricing](https://azure.microsoft.com/pricing/details/storage/blobs/)
- Azure Monitor: Pay-as-you-go tier. Costs based on data ingested. [Pricing](https://azure.microsoft.com/pricing/details/monitor/)

To reduce costs, you can switch to free SKUs for Azure App Service, Azure Cognitive Search, and Form Recognizer by changing the parameters file under the `infra` folder. There are some limits to consider; for example, you can have up to 1 free Cognitive Search resource per subscription, and the free Form Recognizer resource only analyzes the first 2 pages of each document. You can also reduce costs associated with the Form Recognizer by reducing the number of documents in the `data` folder, or by removing the postprovision hook in `azure.yaml` that runs the `prepdocs.py` script.

⚠️ To avoid unnecessary costs, remember to take down your app if it's no longer in use,
either by deleting the resource group in the Portal or running `azd down`.

### Project setup

You have a few options for setting up this project.
The easiest way to get started is GitHub Codespaces, since it will setup all the tools for you,
but you can also [set it up locally](#local-environment) if desired.

#### GitHub Codespaces

You can run this repo virtually by using GitHub Codespaces, which will open a web-based VS Code in your browser:

[![Open in GitHub Codespaces](https://img.shields.io/static/v1?style=for-the-badge&label=GitHub+Codespaces&message=Open&color=brightgreen&logo=github)](https://github.com/codespaces/new?hide_repo_select=true&ref=main&repo=599293758&machine=standardLinux32gb&devcontainer_path=.devcontainer%2Fdevcontainer.json&location=WestUs2)

#### VS Code Remote Containers

A related option is VS Code Remote Containers, which will open the project in your local VS Code using the [Dev Containers extension](https://marketplace.visualstudio.com/items?itemName=ms-vscode-remote.remote-containers):

[![Open in Remote - Containers](https://img.shields.io/static/v1?style=for-the-badge&label=Remote%20-%20Containers&message=Open&color=blue&logo=visualstudiocode)](https://vscode.dev/redirect?url=vscode://ms-vscode-remote.remote-containers/cloneInVolume?url=https://github.com/azure-samples/azure-search-openai-demo)

#### Local environment

First install the required tools:

* [Azure Developer CLI](https://aka.ms/azure-dev/install)
* [Python 3.9+](https://www.python.org/downloads/)
  * **Important**: Python and the pip package manager must be in the path in Windows for the setup scripts to work.
  * **Important**: Ensure you can run `python --version` from console. On Ubuntu, you might need to run `sudo apt install python-is-python3` to link `python` to `python3`.
* [Node.js 14+](https://nodejs.org/en/download/)
* [Git](https://git-scm.com/downloads)
* [Powershell 7+ (pwsh)](https://github.com/powershell/powershell) - For Windows users only.
  * **Important**: Ensure you can run `pwsh.exe` from a PowerShell terminal. If this fails, you likely need to upgrade PowerShell.

Then bring down the project code:

1. Create a new folder and switch to it in the terminal
1. Run `azd auth login`
1. Run `azd init -t azure-search-openai-demo`
    * note that this command will initialize a git repository and you do not need to clone this repository

### Deploying from scratch

Execute the following command, if you don't have any pre-existing Azure services and want to start from a fresh deployment.

1. Run `azd up` - This will provision Azure resources and deploy this sample to those resources, including building the search index based on the files found in the `./data` folder.
    * You will be prompted to select two locations, one for the majority of resources and one for the OpenAI resource, which is currently a short list. That location list is based on the [OpenAI model availability table](https://learn.microsoft.com/azure/cognitive-services/openai/concepts/models#model-summary-table-and-region-availability) and may become outdated as availability changes.
1. After the application has been successfully deployed you will see a URL printed to the console.  Click that URL to interact with the application in your browser.

It will look like the following:

!['Output from running azd up'](assets/endpoint.png)

> NOTE: It may take a minute for the application to be fully deployed. If you see a "Python Developer" welcome screen, then wait a minute and refresh the page.

### Deploying with existing Azure resources

If you already have existing Azure resources, you can re-use those by setting `azd` environment values. For example:

1. Run `azd env set AZURE_OPENAI_SERVICE {Name of existing OpenAI service}`
1. Run `azd env set AZURE_OPENAI_RESOURCE_GROUP {Name of existing resource group that OpenAI service is provisioned to}`
1. Run `azd env set AZURE_OPENAI_CHATGPT_DEPLOYMENT {Name of existing ChatGPT deployment}`. Only needed if your ChatGPT deployment is not the default 'chat'.
1. Run `azd env set AZURE_OPENAI_EMB_DEPLOYMENT {Name of existing GPT embedding deployment}`. Only needed if your embeddings deployment is not the default 'embedding'.
1. Run `azd up` - This will provision the rest of the Azure resources and deploy this sample to those resources, including building the search index based on the files found in the `./data` folder.

> NOTE: You can also use existing Search and Storage Accounts.  See `./infra/main.parameters.json` for list of environment variables to pass to `azd env set` to configure those existing resources.

### Deploying again

If you've only changed the backend/frontend code in the `app` folder, then you don't need to re-provision the Azure resources. You can just run:

```azd deploy```

If you've changed the infrastructure files (`infra` folder or `azure.yaml`), then you'll need to re-provision the Azure resources. You can do that by running:

```azd up```


## Sharing environments

To give someone else access to a completely deployed and existing environment,
either you or they can follow these steps:

1. Install the [Azure CLI](https://learn.microsoft.com/cli/azure/install-azure-cli)
1. Run `azd init -t azure-search-openai-demo` or clone this repository.
1. Run `azd env refresh -e {environment name}`
   They will need the azd environment name, subscription ID, and location to run this command. You can find those values in your `.azure/{env name}/.env` file.  This will populate their azd environment's `.env` file with all the settings needed to run the app locally.
1. Set the environment variable `AZURE_PRINCIPAL_ID` either in that `.env` file or in the active shell to their Azure ID, which they can get with `az ad signed-in-user show`.
1. Run `./scripts/roles.ps1` or `.scripts/roles.sh` to assign all of the necessary roles to the user.  If they do not have the necessary permission to create roles in the subscription, then you may need to run this script for them. Once the script runs, they should be able to run the app locally.

## Enabling optional features

### Enabling Application Insights

To enable Application Insights and the tracing of each request, along with the logging of errors, set the `AZURE_USE_APPLICATION_INSIGHTS` variable to true before running `azd up`

1. Run `azd env set AZURE_USE_APPLICATION_INSIGHTS true`
1. Run `azd up`

To see the performance data, go to the Application Insights resource in your resource group, click on the "Investigate -> Performance" blade and navigate to any HTTP request to see the timing data.
To inspect the performance of chat requests, use the "Drill into Samples" button to see end-to-end traces of all the API calls made for any chat request:

![Tracing screenshot](docs/transaction-tracing.png)

To see any exceptions and server errors, navigate to the "Investigate -> Failures" blade and use the filtering tools to locate a specific exception. You can see Python stack traces on the right-hand side.

### Enabling authentication

By default, the deployed Azure web app will have no authentication or access restrictions enabled, meaning anyone with routable network access to the web app can chat with your indexed data.  You can require authentication to your Azure Active Directory by following the [Add app authentication](https://learn.microsoft.com/azure/app-service/scenario-secure-app-authentication-app-service) tutorial and set it up against the deployed web app.

To then limit access to a specific set of users or groups, you can follow the steps from [Restrict your Azure AD app to a set of users](https://learn.microsoft.com/azure/active-directory/develop/howto-restrict-your-app-to-a-set-of-users) by changing "Assignment Required?" option under the Enterprise Application, and then assigning users/groups access.  Users not granted explicit access will receive the error message -AADSTS50105: Your administrator has configured the application <app_name> to block users unless they are specifically granted ('assigned') access to the application.-

## Running locally

You can only run locally **after** having successfully run the `azd up` command. If you haven't yet, follow the steps in [Azure deployment](#azure-deployment) above.

1. Run `azd auth login`
2. Change dir to `app`
3. Run `./start.ps1` or `./start.sh` or run the "VS Code Task: Start App" to start the project locally.

## Using the app

* In Azure: navigate to the Azure WebApp deployed by azd. The URL is printed out when azd completes (as "Endpoint"), or you can find it in the Azure portal.
* Running locally: navigate to 127.0.0.1:50505

Once in the web app:

* Try different topics in chat or Q&A context. For chat, try follow up questions, clarifications, ask to simplify or elaborate on answer, etc.
* Explore citations and sources
* Click on "settings" to try different options, tweak prompts, etc.

## Productionizing

This sample is designed to be a starting point for your own production application,
but you should do a thorough review of the security and performance before deploying
to production. Here are some things to consider:

* **OpenAI Capacity**: The default TPM (tokens per minute) is set to 30K. That is equivalent
  to approximately 30 conversations per minute (assuming 1K per user message/response).
  You can increase the capacity by changing the `chatGptDeploymentCapacity` and `embeddingDeploymentCapacity`
  parameters in `infra/main.bicep` to your account's maximum capacity.
  You can also view the Quotas tab in [Azure OpenAI studio](https://oai.azure.com/)
  to understand how much capacity you have.
* **Azure Storage**: The default storage account uses the `Standard_LRS` SKU.
  To improve your resiliency, we recommend using `Standard_ZRS` for production deployments,
  which you can specify using the `sku` property under the `storage` module in `infra/main.bicep`.
* **Azure Cognitive Search**: The default search service uses the `Standard` SKU
  with the free semantic search option, which gives you 1000 free queries a month.
  Assuming your app will experience more than 1000 questions, you should either change `semanticSearch`
  to "standard" or disable semantic search entirely in the `/app/backend/approaches` files.
  If you see errors about search service capacity being exceeded, you may find it helpful to increase
  the number of replicas by changing `replicaCount` in `infra/core/search/search-services.bicep`
  or manually scaling it from the Azure Portal.
* **Azure App Service**: The default app service plan uses the `Basic` SKU with 1 CPU core and 1.75 GB RAM.
  We recommend using a Premium level SKU, starting with 1 CPU core.
  You can use auto-scaling rules or scheduled scaling rules,
  and scale up the maximum/minimum based on load.
* **Authentication**: By default, the deployed app is publicly accessible.
  We recommend restricting access to authenticated users.
  See [Enabling authentication](#enabling-authentication) above for how to enable authentication.
* **Networking**: We recommend deploying inside a Virtual Network. If the app is only for
  internal enterprise use, use a private DNS zone. Also consider using Azure API Management (APIM)
  for firewalls and other forms of protection.
  For more details, read [Azure OpenAI Landing Zone reference architecture](https://techcommunity.microsoft.com/t5/azure-architecture-blog/azure-openai-landing-zone-reference-architecture/ba-p/3882102).
* **Loadtesting**: We recommend running a loadtest for your expected number of users.
  You can use the [locust tool](https://docs.locust.io/) with the `locustfile.py` in this sample
  or set up a loadtest with Azure Load Testing.


## Resources

* [Revolutionize your Enterprise Data with ChatGPT: Next-gen Apps w/ Azure OpenAI and Cognitive Search](https://aka.ms/entgptsearchblog)
* [Azure Cognitive Search](https://learn.microsoft.com/azure/search/search-what-is-azure-search)
* [Azure OpenAI Service](https://learn.microsoft.com/azure/cognitive-services/openai/overview)

### Note

>Note: The PDF documents used in this demo contain information generated using a language model (Azure OpenAI Service). The information contained in these documents is only for demonstration purposes and does not reflect the opinions or beliefs of Microsoft. Microsoft makes no representations or warranties of any kind, express or implied, about the completeness, accuracy, reliability, suitability or availability with respect to the information contained in this document. All rights reserved to Microsoft.

### FAQ

<details>
<summary>Why do we need to break up the PDFs into chunks when Azure Cognitive Search supports searching large documents?</summary>

Chunking allows us to limit the amount of information we send to OpenAI due to token limits. By breaking up the content, it allows us to easily find potential chunks of text that we can inject into OpenAI. The method of chunking we use leverages a sliding window of text such that sentences that end one chunk will start the next. This allows us to reduce the chance of losing the context of the text.
</details>

<details>
<summary>How can we upload additional PDFs without redeploying everything?</summary>

To upload more PDFs, put them in the data/ folder and run `./scripts/prepdocs.sh` or `./scripts/prepdocs.ps1`. To avoid reuploading existing docs, move them out of the data folder. You could also implement checks to see whats been uploaded before; our code doesn't yet have such checks.
</details>

<details>
<summary>How does this sample compare to other Chat with Your Data samples?</summary>

Another popular repository for this use case is here:
https://github.com/Microsoft/sample-app-aoai-chatGPT/

That repository is designed for use by customers using Azure OpenAI studio and Azure Portal for setup. It also includes `azd` support for folks who want to deploy it completely from scratch.

The primary differences:

* This repository includes multiple RAG (retrieval-augmented generation) approaches that chain the results of multiple API calls (to Azure OpenAI and ACS) together in different ways. The other repository uses only the built-in data sources option for the ChatCompletions API, which uses a RAG approach on the specified ACS index. That should work for most uses, but if you needed more flexibility, this sample may be a better option.
* This repository is also a bit more experimental in other ways, since it's not tied to the Azure OpenAI Studio like the other repository.

</details>

<details>
<summary>How do you use GPT-4 with this sample?</summary>

In `infra/main.bicep`, change `chatGptModelName` to 'gpt-4' instead of 'gpt-35-turbo'. You may also need to adjust the capacity above that line depending on how much TPM your account is allowed.
</details>

<details>
<summary>What is the difference between the Chat and Ask tabs?</summary>

The chat tab uses the approach programmed in [chatreadretrieveread.py](https://github.com/Azure-Samples/azure-search-openai-demo/blob/main/app/backend/approaches/chatreadretrieveread.py).

- It uses the ChatGPT API to turn the user question into a good search query.
- It queries Azure Cognitive Search for search results for that query (optionally using the vector embeddings for that query).
- It then combines the search results and original user question, and asks ChatGPT API to answer the question based on the sources. It includes the last 4K of message history as well (or however many tokens are allowed by the deployed model).

The ask tab uses the approach programmed in [retrievethenread.py](https://github.com/Azure-Samples/azure-search-openai-demo/blob/main/app/backend/approaches/retrievethenread.py).

- It queries Azure Cognitive Search for search results for the user question (optionally using the vector embeddings for that question).
- It then combines the search results and user question, and asks ChatGPT API to answer the question based on the sources.

There are also two other /ask approaches with a slightly different approach, but they aren't currently working due to [langchain compatibility issues](https://github.com/Azure-Samples/azure-search-openai-demo/issues/541).
</details>

<details>
<<<<<<< HEAD
<summary>What does the `azd up` command do?</summary>

The `azd up` command comes from the [Azure Developer CLI](https://learn.microsoft.com/en-us/azure/developer/azure-developer-cli/overview), and takes care of both provisioning the Azure resources and deploying code to the selected Azure hosts.

The `azd up` command uses the `azure.yaml` file combined with the infrastructure-as-code `.bicep` files in the `infra/` folder. The `azure.yaml` file for this project declares several "hooks" for the prepackage step and postprovision steps. The `up` command first runs the `prepackage` hook which installs Node dependencies and builds the React.JS-based JavaScript files. It then packages all the code (both frontend and backend) into a zip file which it will deploy later.

Next, it provisions the resources based on `main.bicep` and `main.parameters.json`. At that point, since there is no default value for the OpenAI resource location, it asks you to pick a location from a short list of available regions. Then it will send requests to Azure to provision all the required resources. With everything provisioned, it runs the `postprovision` hook to process the local data and add it to an Azure Cognitive Search index.

Finally, it looks at `azure.yaml` to determine the Azure host (appservice, in this case) and uploads the zip to Azure App Service. The `azd up` command is now complete, but it may take another 5-10 minutes for the App Service app to be fully available and working, especially for the initial deploy.

Related commands are `azd provision` for just provisioning (if infra files change) and `azd deploy` for just deploying updated app code.
=======
<summary>How can we view logs from the App Service app?</summary>

You can view production logs in the Portal using either the Log stream or by downloading the default_docker.log file from Advanced tools.

The following line of code in `app/backend/app.py` configures the logging level:

```python
logging.basicConfig(level=os.getenv("APP_LOG_LEVEL", "ERROR"))
```

To change the default level, you can set the `APP_LOG_LEVEL` environment variable locally or in App Service
to one of the [allowed log levels](https://docs.python.org/3/library/logging.html#logging-levels):
`DEBUG`, `INFO`, `WARNING`, `ERROR`, `CRITICAL`.

If you need to log in a route handler, use the the global variable `current_app`'s logger:

```python
async def chat_stream():
    current_app.logger.info("Received /chat request")
```

Otherwise, use the `logging` module's root logger:

```python
logging.info("System message: %s", system_message)
```

If you're having troubles finding the logs in App Service, see this blog post on [tips for debugging App Service app deployments](http://blog.pamelafox.org/2023/06/tips-for-debugging-flask-deployments-to.html) or watch [this video about viewing App Service logs](https://www.youtube.com/watch?v=f0-aYuvws54).
>>>>>>> 2ba024a7

</details>

### Troubleshooting

Here are the most common failure scenarios and solutions:

1. The subscription (`AZURE_SUBSCRIPTION_ID`) doesn't have access to the Azure OpenAI service. Please ensure `AZURE_SUBSCRIPTION_ID` matches the ID specified in the [OpenAI access request process](https://aka.ms/oai/access).

1. You're attempting to create resources in regions not enabled for Azure OpenAI (e.g. East US 2 instead of East US), or where the model you're trying to use isn't enabled. See [this matrix of model availability](https://aka.ms/oai/models).

1. You've exceeded a quota, most often number of resources per region. See [this article on quotas and limits](https://aka.ms/oai/quotas).

1. You're getting "same resource name not allowed" conflicts. That's likely because you've run the sample multiple times and deleted the resources you've been creating each time, but are forgetting to purge them. Azure keeps resources for 48 hours unless you purge from soft delete. See [this article on purging resources](https://learn.microsoft.com/azure/cognitive-services/manage-resources?tabs=azure-portal#purge-a-deleted-resource).

1. You see `CERTIFICATE_VERIFY_FAILED` when the `prepdocs.py` script runs. That's typically due to incorrect SSL certificates setup on your machine. Try the suggestions in this [StackOverflow answer](https://stackoverflow.com/questions/35569042/ssl-certificate-verify-failed-with-python3/43855394#43855394).

1. After running `azd up` and visiting the website, you see a '404 Not Found' in the browser. Wait 10 minutes and try again, as it might be still starting up. Then try running `azd deploy` and wait again. If you still encounter errors with the deployed app, consult these [tips for debugging App Service app deployments](http://blog.pamelafox.org/2023/06/tips-for-debugging-flask-deployments-to.html) or watch [this video about downloading App Service logs](https://www.youtube.com/watch?v=f0-aYuvws54). Please file an issue if the logs don't help you resolve the error.<|MERGE_RESOLUTION|>--- conflicted
+++ resolved
@@ -300,7 +300,6 @@
 </details>
 
 <details>
-<<<<<<< HEAD
 <summary>What does the `azd up` command do?</summary>
 
 The `azd up` command comes from the [Azure Developer CLI](https://learn.microsoft.com/en-us/azure/developer/azure-developer-cli/overview), and takes care of both provisioning the Azure resources and deploying code to the selected Azure hosts.
@@ -312,7 +311,9 @@
 Finally, it looks at `azure.yaml` to determine the Azure host (appservice, in this case) and uploads the zip to Azure App Service. The `azd up` command is now complete, but it may take another 5-10 minutes for the App Service app to be fully available and working, especially for the initial deploy.
 
 Related commands are `azd provision` for just provisioning (if infra files change) and `azd deploy` for just deploying updated app code.
-=======
+</details>
+
+<details>
 <summary>How can we view logs from the App Service app?</summary>
 
 You can view production logs in the Portal using either the Log stream or by downloading the default_docker.log file from Advanced tools.
@@ -341,8 +342,6 @@
 ```
 
 If you're having troubles finding the logs in App Service, see this blog post on [tips for debugging App Service app deployments](http://blog.pamelafox.org/2023/06/tips-for-debugging-flask-deployments-to.html) or watch [this video about viewing App Service logs](https://www.youtube.com/watch?v=f0-aYuvws54).
->>>>>>> 2ba024a7
-
 </details>
 
 ### Troubleshooting
